#!/usr/bin/env python

# This program is free software; you can redistribute it and/or modify
# it under the terms of the GNU General Public License as published by
# the Free Software Foundation; either version 2 of the License, or
# (at your option) any later version.
#
# This program is distributed in the hope that it will be useful,
# but WITHOUT ANY WARRANTY; without even the implied warranty of
# MERCHANTABILITY or FITNESS FOR A PARTICULAR PURPOSE.
#
# See LICENSE for more details.
#
# Copyright: 2016 IBM
# Author: Prudhvi Miryala<mprudhvi@linux.vnet.ibm.com>
# Author Narasimhan V <sim@linux.vnet.ibm.com>

"""
Bonding test
Channel bonding enables two or more network interfaces to act as one,
simultaneously increasing the bandwidth and providing redundancy.
"""


import time
import os
import socket
import fcntl
import struct
import netifaces
from avocado import Test
from avocado.utils.software_manager.manager import SoftwareManager
from avocado.utils import distro
from avocado.utils import process
from avocado.utils import linux_modules
from avocado.utils import genio
from avocado.utils.ssh import Session
from avocado.utils.network.interfaces import NetworkInterface
from avocado.utils.network.hosts import LocalHost, RemoteHost


class Bonding(Test):
    '''
    Channel bonding enables two or more network interfaces to act as one,
    simultaneously increasing the bandwidth and providing redundancy.
    '''

    def setUp(self):
        '''
        To check and install dependencies for the test
        '''
        detected_distro = distro.detect()
        smm = SoftwareManager()
        depends = []
        # FIXME: "redhat" as the distro name for RHEL is deprecated
        # on Avocado versions >= 50.0.  This is a temporary compatibility
        # enabler for older runners, but should be removed soon
        if detected_distro.name == "Ubuntu":
            depends.extend(["openssh-client", "iputils-ping"])
        elif detected_distro.name in ["rhel", "fedora", "centos", "redhat"]:
            depends.extend(["openssh-clients", "iputils"])
        else:
            depends.extend(["openssh", "iputils"])
        for pkg in depends:
            if not smm.check_installed(pkg) and not smm.install(pkg):
                self.cancel("%s package is need to test" % pkg)
        self.mode = self.params.get("bonding_mode", default="")
        if 'setup' in str(self.name) or 'run' in str(self.name):
            if not self.mode:
                self.cancel("test skipped because mode not specified")
        interfaces = netifaces.interfaces()
        self.peer_public_ip = self.params.get("peer_public_ip", default="")
        self.user = self.params.get("user_name", default="root")
        self.password = self.params.get("peer_password", '*',
                                        default="None")
        self.host_interfaces = self.params.get("bond_interfaces",
                                               default="").split(" ")
        if not self.host_interfaces:
            self.cancel("user should specify host interfaces")
        self.peer_interfaces = self.params.get("peer_interfaces",
                                               default="").split(" ")
        for self.host_interface in self.host_interfaces:
            if self.host_interface not in interfaces:
                self.cancel("interface is not available")
        self.peer_first_ipinterface = self.params.get("peer_ips", default="").split(" ")
        if not self.peer_interfaces or self.peer_first_ipinterface == "":
            self.cancel("peer machine should available")
        self.ipaddr = self.params.get("host_ips", default="").split(" ")
        self.netmask = self.params.get("netmask", default="")
        self.peer_bond_needed = self.params.get("peer_bond_needed",
                                                default=False)
        self.localhost = LocalHost()
        if 'setup' in str(self.name.name):
            for ipaddr, interface in zip(self.ipaddr, self.host_interfaces):
                networkinterface = NetworkInterface(interface, self.localhost)
                try:
                    networkinterface.flush_ipaddr()
                    networkinterface.add_ipaddr(ipaddr, self.netmask)
                    networkinterface.save(ipaddr, self.netmask)
                except Exception:
                    networkinterface.save(ipaddr, self.netmask)
                networkinterface.bring_up()
            for ipaddr, interface in zip(self.peer_first_ipinterface,
                                         self.peer_interfaces):
                if self.peer_bond_needed:
                    self.remotehost = RemoteHost(
                                    self.peer_public_ip,
                                    self.user, password=self.password)
                    peer_networkinterface = NetworkInterface(interface,
                                                             self.remotehost)
                    try:
                        peer_networkinterface.flush_ipaddr()
                        peer_networkinterface.add_ipaddr(ipaddr, self.netmask)
                        peer_networkinterface.save(ipaddr, self.netmask)
                    except Exception:
                        peer_networkinterface.save(ipaddr, self.netmask)
                    networkinterface.bring_up()
        self.miimon = self.params.get("miimon", default="100")
        self.fail_over_mac = self.params.get("fail_over_mac",
                                             default="2")
        self.downdelay = self.params.get("downdelay", default="0")
        self.bond_name = self.params.get("bond_name", default="tempbond")
        self.net_path = "/sys/class/net/"
        self.bond_status = "/proc/net/bonding/%s" % self.bond_name
        self.bond_dir = os.path.join(self.net_path, self.bond_name)
        self.bonding_slave_file = "%s/bonding/slaves" % self.bond_dir
        self.bonding_masters_file = "%s/bonding_masters" % self.net_path
        self.peer_bond_needed = self.params.get("peer_bond_needed",
                                                default=False)
        self.peer_wait_time = self.params.get("peer_wait_time", default=20)
        self.sleep_time = int(self.params.get("sleep_time", default=10))
        self.peer_wait_time = self.params.get("peer_wait_time", default=5)
        self.sleep_time = int(self.params.get("sleep_time", default=5))
        self.mtu = self.params.get("mtu", default=1500)
        for root, dirct, files in os.walk("/root/.ssh"):
            for file in files:
                if file.startswith("avocado-master-"):
                    path = os.path.join(root, file)
                    os.remove(path)
        self.ib = False
        if self.host_interface[0:2] == 'ib':
            self.ib = True
        self.log.info("Bond Test on IB Interface? = %s", self.ib)

        '''
        An individual interface, that has a LACP PF, cannot communicate without
        being bonded. So the test uses the public ip address to create an SSH
        session instead of the private one when setting up a bonding interface.
        '''
        if self.mode == "4" and "setup" in str(self.name.name):
            self.session = Session(self.peer_public_ip, user=self.user,
                                   password=self.password)
        else:
            self.session = Session(self.peer_first_ipinterface[0], user=self.user,
                                   password=self.password)

        if not self.session.connect():
            '''
            LACP bond interface takes some time to get it to ping peer after it
            is setup. This code block tries at most 5 times to get it to connect
            to the peer.
            '''
            if self.mode == "4":
                connect = False
                for _ in range(5):
                    if self.session.connect():
                        connect = True
                        self.log.info("Was able to connect to peer.")
                        break
                    time.sleep(5)
                if not connect:
                    self.cancel("failed connecting to peer")
            else:
                self.cancel("failed connecting to peer")
        self.setup_ip()
        self.err = []
        if self.mode == "4" and "setup" in str(self.name.name):
            self.remotehost = RemoteHost(self.peer_public_ip, self.user,
                                         password=self.password)
        else:
            self.remotehost = RemoteHost(self.peer_first_ipinterface[0], self.user,
                                         password=self.password)

        if 'setup' in str(self.name.name):
            for interface in self.peer_interfaces:
                peer_networkinterface = NetworkInterface(interface, self.remotehost)
                if peer_networkinterface.set_mtu(self.mtu) is not None:
                    self.cancel("Failed to set mtu in peer")
            for host_interface in self.host_interfaces:
                self.networkinterface = NetworkInterface(host_interface, self.localhost)
                if self.networkinterface.set_mtu(self.mtu) is not None:
                    self.cancel("Failed to set mtu in host")

    def bond_ib_conf(self, bond_name, arg1, arg2):
        '''
        configure slaves for IB cards
        '''
        cmd = 'ip link set %s up;' % (bond_name)
        if process.system(cmd, shell=True, ignore_status=True) != 0:
            self.fail("unable to bring Bond interface %s up" % bond_name)
        if arg2 == "ATTACH":
            cmd = 'ifenslave %s %s -f;' % (bond_name, arg1)
        else:
            cmd = 'ifenslave %s -d %s ;' % (bond_name, arg1)
        if process.system(cmd, shell=True, ignore_status=True) != 0:
            self.fail("unable to %s IB interface " % arg2)

    def setup_ip(self):
        '''
        set up the IP config
        '''
        if 'setup' in str(self.name):
            interface = self.host_interfaces[0]
        else:
            interface = self.bond_name
        cmd = "ip addr show  | grep %s" % self.peer_first_ipinterface[0]
        output = self.session.cmd(cmd)
        result = ""
        result = result.join(output.stdout.decode("utf-8"))
        self.peer_first_interface = result.split()[-1]
        if self.peer_first_interface == "":
            self.fail("test failed because peer interface can not retrieved")
        self.peer_ips = [self.peer_first_ipinterface]
        self.local_ip = netifaces.ifaddresses(interface)[2][0]['addr']
        self.net_mask = []
        stf = socket.socket(socket.AF_INET, socket.SOCK_DGRAM)
        for val1, val2 in zip([interface], [self.local_ip]):
            mask = ""
            if val2:
                tmp = fcntl.ioctl(stf.fileno(), 0x891b,
                                  struct.pack('256s', val1.encode()))
                mask = socket.inet_ntoa(tmp[20:24]).strip('\n')
            self.net_mask.append(mask)
        cmd = "route -n | grep %s | grep -w UG | awk "\
              "'{ print $2 }'" % interface
        self.gateway = process.system_output(
            '%s' % cmd, shell=True)

    def bond_remove(self, arg1):
        '''
        bond_remove
        '''
        if arg1 == "local":
            self.log.info("Removing Bonding configuration on local machine")
            self.log.info("------------------------------------------------")
            for ifs in self.host_interfaces:
                cmd = "ip link set %s down" % ifs
                if process.system(cmd, shell=True, ignore_status=True) != 0:
                    self.log.info("unable to bring down the interface")
                if self.ib:
                    self.bond_ib_conf(self.bond_name, ifs, "REMOVE")
                else:
                    genio.write_file(self.bonding_slave_file, "-%s" % ifs)
            genio.write_file(self.bonding_masters_file, "-%s" % self.bond_name)
            self.log.info("Removing bonding module")
            linux_modules.unload_module("bonding")
            time.sleep(self.sleep_time)
        else:
            self.log.info("Removing Bonding configuration on Peer machine")
            self.log.info("------------------------------------------------")
            cmd = ''
            cmd += 'ip link set %s down;' % self.bond_name
            for val in self.peer_interfaces:
                cmd += 'ip link set %s down;' % val
            for val in self.peer_interfaces:
                cmd += 'ip addr flush dev %s;' % val
            for val in self.peer_interfaces:
                if self.ib:
                    self.bond_ib_conf(self.bond_name, val, "REMOVE")
                else:
                    cmd += 'echo "-%s" > %s;' % (val, self.bonding_slave_file)
            cmd += 'echo "-%s" > %s;' % (self.bond_name,
                                         self.bonding_masters_file)
            cmd += 'rmmod bonding;'
            cmd += 'ip addr add %s/%s dev %s;ip link set %s up;sleep 5;'\
                   % (self.peer_first_ipinterface[0], self.net_mask[0],
                      self.peer_interfaces[0], self.peer_interfaces[0])
            output = self.session.cmd(cmd)
            if not output.exit_status == 0:
                self.log.info("bond removing command failed in peer machine")

    def ping_check(self):
        '''
        ping check
        '''
        # need some time for specific interface before ping
        time.sleep(10)
        cmd = "ping -I %s %s -c 5"\
              % (self.bond_name, self.peer_first_ipinterface[0])
        if process.system(cmd, shell=True, ignore_status=True) != 0:
            return False
        return True

    def is_vnic(self):
        '''
        check if slave interface is vnic
        '''
        for interface in self.host_interfaces:
            cmd = "lsdevinfo -q name=%s" % interface
            if 'type="IBM,vnic"' in process.system_output(cmd, shell=True).decode("utf-8"):
                return True
        return False

    def bond_fail(self, arg1):
        '''
        bond fail
        '''
        if len(self.host_interfaces) > 1:
            for interface in self.host_interfaces:
                self.log.info("Failing interface %s for mode %s",
                              interface, arg1)
                cmd = "ip link set %s down" % interface
                if process.system(cmd, shell=True, ignore_status=True) != 0:
                    self.fail("bonding not working when trying to down the\
                               interface %s " % interface)
                time.sleep(self.sleep_time)
                if self.ping_check():
                    self.log.info("Ping passed for Mode %s", arg1)
                else:
                    error_str = "Ping fail in Mode %s when interface %s down"\
                        % (arg1, interface)
                    self.log.debug(error_str)
                    self.err.append(error_str)
                self.log.info(genio.read_file(self.bond_status))
                cmd = "ip link set %s up" % interface
                time.sleep(self.sleep_time)
                if process.system(cmd, shell=True, ignore_status=True) != 0:
                    self.fail("Not able to bring up the slave\
                                    interface %s" % interface)
                time.sleep(self.sleep_time)
        else:
            self.log.debug("Need a min of 2 host interfaces to test\
                         slave failover in Bonding")

        self.log.info("\n----------------------------------------")
        self.log.info("Failing all interfaces for mode %s", arg1)
        self.log.info("----------------------------------------")
        for interface in self.host_interfaces:
            cmd = "ip link set %s down" % interface
            if process.system(cmd, shell=True, ignore_status=True) != 0:
                self.fail("Could not bring down the interface %s " % interface)
            time.sleep(self.sleep_time)
        if not self.ping_check():
            self.log.info("Ping to Bond interface failed. This is expected")
        self.log.info(genio.read_file(self.bond_status))
        for interface in self.host_interfaces:
            cmd = "ip link set %s up" % interface
            time.sleep(self.sleep_time)
            if process.system(cmd, shell=True, ignore_status=True) != 0:
                self.fail("Not able to bring up the slave\
                                interface %s" % interface)
            time.sleep(self.sleep_time)
        bond_mtu = ['2000', '3000', '4000', '5000', '6000', '7000',
                    '8000', '9000']
        if self.is_vnic():
            bond_mtu = ['9000']
        for mtu in bond_mtu:
            self.bond_networkinterface = NetworkInterface(self.bond_name,
                                                          self.localhost)
            if self.bond_networkinterface.set_mtu(mtu) is not None:
                self.cancel("Failed to set mtu in host")
            for interface in self.peer_interfaces:
                peer_networkinterface = NetworkInterface(interface,
                                                         self.remotehost)
                if peer_networkinterface.set_mtu(mtu) is not None:
                    self.cancel("Failed to set mtu in peer")
            if not self.ping_check():
                self.fail("Ping fail in mode %s after MTU change to %s" % (self.mode, mtu))
            else:
                self.log.info("Ping success for mode %s bond with  MTU %s" % (self.mode, mtu))
            if self.bond_networkinterface.set_mtu('1500'):
                self.cancel("Failed to set mtu back to 1500 in host")
            for interface in self.peer_interfaces:
                peer_networkinterface = NetworkInterface(interface,
                                                         self.remotehost)
                if peer_networkinterface.set_mtu('1500') is not None:
                    self.cancel("Failed to set mtu back to 1500 in peer")

    def bond_setup(self, arg1, arg2):
        '''
        bond setup
        '''
        if arg1 == "local":
            self.log.info("Configuring Bonding on Local machine")
            self.log.info("--------------------------------------")
            for ifs in self.host_interfaces:
                cmd = "ip addr flush dev %s" % ifs
                process.system(cmd, shell=True, ignore_status=True)
            for ifs in self.host_interfaces:
                cmd = "ip link set %s down" % ifs
                process.system(cmd, shell=True, ignore_status=True)
            linux_modules.load_module("bonding")
            genio.write_file(self.bonding_masters_file, "+%s" % self.bond_name)
            genio.write_file("%s/bonding/mode" % self.bond_dir, arg2)
            genio.write_file("%s/bonding/miimon" % self.bond_dir,
                             self.miimon)
            genio.write_file("%s/bonding/fail_over_mac" % self.bond_dir,
                             self.fail_over_mac)
            genio.write_file("%s/bonding/downdelay" % self.bond_dir,
                             self.downdelay)
            dict = {'0': ['packets_per_slave', 'resend_igmp'],
                    '1': ['num_unsol_na', 'primary', 'primary_reselect',
                          'resend_igmp'],
                    '2': ['xmit_hash_policy'],
                    '4': ['lacp_rate', 'xmit_hash_policy'],
                    '5': ['tlb_dynamic_lb', 'primary', 'primary_reselect',
                          'resend_igmp', 'xmit_hash_policy', 'lp_interval'],
                    '6': ['primary', 'primary_reselect', 'resend_igmp',
                          'lp_interval']}
            if self.mode in dict.keys():
                for param in dict[self.mode]:
                    param_value = self.params.get(param, default='')
                    if param_value:
                        genio.write_file("%s/bonding/%s"
                                         % (self.bond_dir, param), param_value)
            for val in self.host_interfaces:
                if self.ib:
                    self.bond_ib_conf(self.bond_name, val, "ATTACH")
                else:
                    genio.write_file(self.bonding_slave_file, "+%s" % val)
                time.sleep(2)
            bond_name_val = ''
            for line in genio.read_file(self.bond_status).splitlines():
                if 'Bonding Mode' in line:
                    bond_name_val = line.split(':')[1]
            self.log.info("Trying bond mode %s [ %s ]", arg2, bond_name_val)
            for ifs in self.host_interfaces:
                cmd = "ip link set %s up" % ifs
                if process.system(cmd, shell=True, ignore_status=True) != 0:
                    self.fail("unable to interface up")
            cmd = "ip addr add %s/%s dev %s;ip link set %s up"\
                  % (self.local_ip, self.net_mask[0],
                     self.bond_name, self.bond_name)
            process.system(cmd, shell=True, ignore_status=True)
            for _ in range(0, 600, 60):
                if 'state UP' in process.system_output("ip link \
                     show %s" % self.bond_name, shell=True).decode("utf-8"):
                    self.log.info("Bonding setup is successful on\
                                  local machine")
                    break
                time.sleep(60)
            else:
                self.fail("Bonding setup on local machine has failed")
            if self.gateway:
                cmd = 'ip route add default via %s dev %s' % \
                    (self.gateway, self.bond_name)
                process.system(cmd, shell=True, ignore_status=True)

        else:
            self.log.info("Configuring Bonding on Peer machine")
            self.log.info("------------------------------------------")
            cmd = ''
            for val in self.peer_interfaces:
                cmd += 'ip addr flush dev %s;' % val
            for val in self.peer_interfaces:
                cmd += 'ip link set %s down;' % val
            cmd += 'modprobe bonding;'
            cmd += 'echo +%s > %s;'\
                   % (self.bond_name, self.bonding_masters_file)
            cmd += 'echo 0 > %s/bonding/mode;'\
                   % self.bond_dir
            cmd += 'echo 100 > %s/bonding/miimon;'\
                   % self.bond_dir
            cmd += 'echo 2 > %s/bonding/fail_over_mac;'\
                   % self.bond_dir
            for val in self.peer_interfaces:
                if self.ib:
                    self.bond_ib_conf(self.bond_name, val, "ATTACH")
                else:
                    cmd += 'echo "+%s" > %s;' % (val, self.bonding_slave_file)
            for val in self.peer_interfaces:
                cmd += 'ip link set %s up;' % val
            cmd += 'ip addr add %s/%s dev %s;ip link set %s up;sleep 5;'\
                   % (self.peer_first_ipinterface[0], self.net_mask[0],
                      self.bond_name, self.bond_name)
            output = self.session.cmd(cmd)
            if not output.exit_status == 0:
                self.fail("bond setup command failed in peer machine")

    def test_setup(self):
        '''
        bonding the interfaces
        work for multiple interfaces on both host and peer
        '''
        cmd = "[ -d %s ]" % self.bond_dir
        output = self.session.cmd(cmd)
        if output.exit_status == 0:
            self.fail("bond name already exists on peer machine")
        if os.path.isdir(self.bond_dir):
            self.fail("bond name already exists on local machine")
        if self.peer_bond_needed:
            self.bond_setup("peer", "")
        self.bond_setup("local", self.mode)
        self.log.info(genio.read_file(self.bond_status))
        self.ping_check()
        self.error_check()

    def test_run(self):
        self.bond_fail(self.mode)
        self.log.info("Mode %s OK", self.mode)
        self.error_check()
        # need few sec for interface to not lost the connection to peer
        time.sleep(5)

    def test_cleanup(self):
        '''
        clean up the interface config
        '''
        self.bond_remove("local")

        if self.gateway:
            cmd = 'ip route add default via %s' % \
                (self.gateway)
            process.system(cmd, shell=True, ignore_status=True)

        for ipaddr, host_interface in zip(self.ipaddr, self.host_interfaces):
            networkinterface = NetworkInterface(host_interface, self.localhost)
            try:
                networkinterface.flush_ipaddr()
                networkinterface.add_ipaddr(ipaddr, self.netmask)
                networkinterface.bring_up()
            except Exception:
                self.fail("Interface is taking long time to link up")
            if networkinterface.set_mtu("1500") is not None:
                self.cancel("Failed to set mtu in host")
            try:
                networkinterface.restore_from_backup()
            except Exception:
                self.log.info("backup file not availbale, could not restore file.")

<<<<<<< HEAD
        if self.peer_bond_needed:
            self.bond_remove("peer")
            for ipaddr, interface in zip(self.peer_first_ipinterface,
                                         self.peer_interfaces):
                self.remotehost = RemoteHost(
                                self.peer_public_ip, self.user,
                                password=self.password)
                peer_networkinterface = NetworkInterface(interface,
                                                         self.remotehost)
                try:
                    peer_networkinterface.flush_ipaddr()
                    peer_networkinterface.add_ipaddr(ipaddr, self.netmask)
                    peer_networkinterface.bring_up()
                except Exception:
                    peer_networkinterface.save(ipaddr, self.netmask)
                time.sleep(self.sleep_time)
        self.error_check()
=======
        detected_distro = distro.detect()
        if detected_distro.name == "rhel":
            cmd = "systemctl restart NetworkManager.service"
        elif detected_distro.name == "Ubuntu":
            cmd = "systemctl restart networking"
        else:
            cmd = "systemctl restart network"
        if process.system(cmd, shell=True, ignore_status=True) != 0:
            self.fail("Failed to restart the network service on host")
>>>>>>> 90a9a833

        try:
            for interface in self.peer_interfaces:
                peer_networkinterface = NetworkInterface(interface, self.remotehost)
                peer_networkinterface.set_mtu("1500")
            self.remotehost.remote_session.quit()
        except Exception:
            self.log.debug("Could not revert peer interface MTU to 1500")

    def error_check(self):
        if self.err:
            self.fail("Tests failed. Details:\n%s" % "\n".join(self.err))

    def tearDown(self):
        self.session.quit()<|MERGE_RESOLUTION|>--- conflicted
+++ resolved
@@ -528,7 +528,6 @@
             except Exception:
                 self.log.info("backup file not availbale, could not restore file.")
 
-<<<<<<< HEAD
         if self.peer_bond_needed:
             self.bond_remove("peer")
             for ipaddr, interface in zip(self.peer_first_ipinterface,
@@ -546,7 +545,7 @@
                     peer_networkinterface.save(ipaddr, self.netmask)
                 time.sleep(self.sleep_time)
         self.error_check()
-=======
+        
         detected_distro = distro.detect()
         if detected_distro.name == "rhel":
             cmd = "systemctl restart NetworkManager.service"
@@ -556,7 +555,6 @@
             cmd = "systemctl restart network"
         if process.system(cmd, shell=True, ignore_status=True) != 0:
             self.fail("Failed to restart the network service on host")
->>>>>>> 90a9a833
 
         try:
             for interface in self.peer_interfaces:
