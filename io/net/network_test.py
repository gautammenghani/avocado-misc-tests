#!/usr/bin/env python

# This program is free software; you can redistribute it and/or modify
# it under the terms of the GNU General Public License as published by
# the Free Software Foundation; either version 2 of the License, or
# (at your option) any later version.
#
# This program is distributed in the hope that it will be useful,
# but WITHOUT ANY WARRANTY; without even the implied warranty of
# MERCHANTABILITY or FITNESS FOR A PARTICULAR PURPOSE.
#
# See LICENSE for more details.
#
# Copyright: 2016 IBM
# Author: Prudhvi Miryala <mprudhvi@linux.vnet.ibm.com>
# Author: Narasimhan V <sim@linux.vnet.ibm.com>
#

"""
check the statistics of interface, test big ping
test lro and gro and interface
"""

import time
import hashlib
import paramiko
import netifaces
from avocado import main
from avocado import Test
from avocado.utils.software_manager import SoftwareManager
from avocado.utils import process
from avocado.utils import distro
from avocado.utils import genio
from avocado.utils import configure_network


class NetworkTest(Test):
    '''
    To test different types of pings
    '''

    def setUp(self):
        '''
        To check and install dependencies for the test
        '''
        smm = SoftwareManager()
        pkgs = ["ethtool", "net-tools"]
        detected_distro = distro.detect()
        if detected_distro.name == "Ubuntu":
            pkgs.extend(["openssh-client", "iputils-ping"])
        elif detected_distro.name == "SuSE":
            pkgs.extend(["openssh", "iputils"])
        else:
            pkgs.extend(["openssh-clients", "iputils"])
        for pkg in pkgs:
            if not smm.check_installed(pkg) and not smm.install(pkg):
                self.cancel("%s package is need to test" % pkg)
        interfaces = netifaces.interfaces()
        interface = self.params.get("interface")
        if interface not in interfaces:
            self.cancel("%s interface is not available" % interface)
        self.iface = interface
        self.ipaddr = self.params.get("host_ip", default="")
        self.netmask = self.params.get("netmask", default="")
        configure_network.set_ip(self.ipaddr, self.netmask, self.iface)
        self.peer = self.params.get("peer_ip")
        if not self.peer:
            self.cancel("No peer provided")
        self.switch_name = self.params.get("switch_name", '*', default="")
        self.userid = self.params.get("userid", '*', default="")
        self.password = self.params.get("password", '*', default="")
        self.port_id = self.params.get("port_id", default="")
        if not self.port_id:
            self.cancel("user should specify port id")
        if not self.ping_check("-c 2"):
            self.cancel("No connection to peer")
        self.mtu = self.params.get("mtu", default=1500)
        self.switch_login(self.switch_name, self.userid, self.password)

    def switch_login(self, ip, username, password):
        '''
        Login method for remote fc switch
        '''
        self.tnc = paramiko.SSHClient()
        self.tnc.set_missing_host_key_policy(paramiko.AutoAddPolicy())
        self.tnc.connect(ip, username=username, password=password,
                         look_for_keys=False, allow_agent=False)
        print("SSH connection established to " + ip)
        self.remote_conn = self.tnc.invoke_shell()
        print("Interactive SSH session established")
        assert self.remote_conn
        self.remote_conn.send("iscli" + '\n')

    def _send_only_result(self, command, response):
        output = response.decode("utf-8").splitlines()
        if command in output[0]:
            output.pop(0)
        output.pop()
        output = [element.lstrip() + '\n' for element in output]
        response = ''.join(output)
        response = response.strip()
        self.log.info(''.join(response))
        return ''.join(response)

    def run_switch_command(self, command, timeout=300):
        '''
        Run command method for running commands on fc switch
        '''
        self.prompt = "#"
        self.log.info("Running the %s command on fc/nic switch", command)
        if not hasattr(self, 'tnc'):
            self.fail("telnet connection to the fc/nic switch not yet done")
        self.remote_conn.send(command + '\n')
        response = self.remote_conn.recv(1000)
        return self._send_only_result(command, response)

    def test_switch_port(self):
        '''
        switch port enable and disable test
        '''
        self.log.info("Enabling the privilege mode")
        self.run_switch_command("enable")
        self.log.info("Entering configuration mode")
        self.run_switch_command("conf t")
        cmd = "interface port %s" % self.port_id
        self.run_switch_command(cmd)
        self.run_switch_command("shutdown")
        time.sleep(5)
        if self.ping_check("-c 5"):
            self.fail("pinging after disable port")
        self.run_switch_command("no shutdown")
        time.sleep(5)
        if not self.ping_check("-c 5"):
            self.fail("ping test failed")
        self.run_switch_command("end")

    def test_mtu_set(self):
        '''
        set mtu size
        '''
        if not self.set_mtu_peer(self.mtu):
            self.fail("Failed to set mtu in peer")
        time.sleep(10)
        if not self.set_mtu_host(self.mtu):
            self.fail("Failed to set mtu in host")
        time.sleep(10)

    def test_gro(self):
        '''
        Test GRO
        '''
        ro_type = "gro"
        ro_type_full = "generic-receive-offload"
        if not self.receive_offload_state(ro_type_full):
            self.fail("Could not get state of %s" % ro_type)
        if self.receive_offload_state(ro_type_full) == 'fixed':
            self.fail("Can not change the state of %s" % ro_type)
        self.receive_offload_toggle_test(ro_type, ro_type_full)

    def test_lro(self):
        '''
        Test LRO
        '''
        ro_type = "lro"
        ro_type_full = "large-receive-offload"
        if not self.receive_offload_state(ro_type_full):
            self.fail("Could not get state of %s" % ro_type)
        if self.receive_offload_state(ro_type_full) == 'fixed':
            self.fail("Can not change the state of %s" % ro_type)
        self.receive_offload_toggle_test(ro_type, ro_type_full)

    def test_ping(self):
        '''
        ping to peer machine
        '''
        if not self.ping_check("-c 5"):
            self.fail("ping test failed")

    def test_floodping(self):
        '''
        Flood ping to peer machine
        '''
        if not self.ping_check("-c 1000 -f"):
            self.fail("flood ping test failed")

    def test_ssh(self):
        '''
        Test ssh
        '''
        cmd = "ssh %s \"echo hi\"" % self.peer
        if process.system(cmd, shell=True, ignore_status=True) != 0:
            self.fail("unable to ssh into peer machine")

    def test_scp(self):
        '''
        Test scp
        '''
        process.run("dd if=/dev/zero of=/tmp/tempfile bs=1024000000 count=1",
                    shell=True)
        md_val1 = hashlib.md5(open('/tmp/tempfile', 'rb').read()).hexdigest()

        cmd = "timeout 600 scp /tmp/tempfile %s:/tmp" % self.peer
        ret = process.system(cmd, shell=True, verbose=True, ignore_status=True)
        if ret != 0:
            self.fail("unable to copy into peer machine")

        cmd = "timeout 600 scp %s:/tmp/tempfile /tmp" % self.peer
        ret = process.system(cmd, shell=True, verbose=True, ignore_status=True)
        if ret != 0:
            self.fail("unable to copy from peer machine")

        md_val2 = hashlib.md5(open('/tmp/tempfile', 'rb').read()).hexdigest()
        if md_val1 != md_val2:
            self.fail("Test Failed")

    def test_jumbo_frame(self):
        '''
        Test jumbo frames
        '''
        if not self.ping_check("-i 0.1 -c 30 -s %d" % (int(self.mtu) - 28)):
            self.fail("jumbo frame test failed")

    def test_statistics(self):
        '''
        Test Statistics
        '''
        rx_file = "/sys/class/net/%s/statistics/rx_packets" % self.iface
        tx_file = "/sys/class/net/%s/statistics/tx_packets" % self.iface
        rx_before = genio.read_file(rx_file)
        tx_before = genio.read_file(tx_file)
        self.ping_check("-c 5")
        rx_after = genio.read_file(rx_file)
        tx_after = genio.read_file(tx_file)
        if (rx_after <= rx_before) or (tx_after <= tx_before):
            self.log.debug("Before\nrx: %s tx: %s" % (rx_before, tx_before))
            self.log.debug("After\nrx: %s tx: %s" % (rx_after, tx_after))
            self.fail("Statistics not incremented properly")

    def test_mtu_set_back(self):
        '''
        Test set mtu back to 1500
        '''
        if not self.set_mtu_host('1500'):
            self.fail("Failed to set mtu in host")
        if not self.set_mtu_peer('1500'):
            self.fail("Failed to set mtu in peer")

    def ping_check(self, options):
        '''
        Checks if the ping to peer works. Returns True if it works.
        Returns False otherwise.
        '''
        cmd = "ping -I %s %s %s" % (self.iface, options, self.peer)
        if process.system(cmd, shell=True, verbose=True,
                          ignore_status=True) != 0:
            return False
        return True

    def set_mtu_peer(self, mtu):
        '''
        set mtu size in peer
        '''
        cmd = "ssh %s \"ip addr show\"" % self.peer
        peer_interface = ""
        try:
            for line in process.system_output(cmd,
                                              shell=True).decode("utf-8") \
                                                         .splitlines():
                if self.peer in line:
                    peer_interface = line.split()[-1]
        except process.CmdError:
            self.log.debug("failed to get info of peer interface")
            return False
        if not peer_interface:
            self.log.debug("failed to get info of peer interface")
            return False
        cmd = "ssh %s \"ip link set %s mtu %s\"" % (self.peer,
                                                    peer_interface,
                                                    mtu)
        try:
            process.system(cmd, shell=True)
        except process.CmdError:
            self.log.debug("setting mtu value %s in peer failed", mtu)
            return False
        else:
            return True

    def set_mtu_host(self, mtu):
        '''
        set mtu size in host
        '''
        con_cmd = "ip link set %s mtu %s" % (self.iface, mtu)
        try:
            process.system(con_cmd, shell=True)
        except process.CmdError:
            self.log.debug("setting mtu value %s in host failed", mtu)
            return False
        else:
            return True

    def receive_offload_toggle_test(self, ro_type, ro_type_full):
        '''
        Check to toggle the LRO and GRO
        '''
        for state in ["off", "on"]:
            if not self.receive_offload_state_change(ro_type,
                                                     ro_type_full, state):
                self.fail("%s %s failed" % (ro_type, state))
            if not self.ping_check("-c 5"):
                self.fail("ping failed in %s %s" % (ro_type, state))

    def receive_offload_state_change(self, ro_type, ro_type_full, state):
        '''
        Change the state of LRO / GRO to specified state
        '''
        cmd = "ethtool -K %s %s %s" % (self.iface, ro_type, state)
        if process.system(cmd, shell=True, ignore_status=True) != 0:
            return False
        if self.receive_offload_state(ro_type_full) != state:
            return False
        return True

    def receive_offload_state(self, ro_type_full):
        '''
        Return the state of LRO / GRO.
        If the state can not be changed, we return 'fixed'.
        If any other error, we return ''.
        '''
        cmd = "ethtool -k %s" % self.iface
        output = process.system_output(cmd, shell=True,
                                       ignore_status=True).decode("utf-8")
        for line in output.splitlines():
            if ro_type_full in line:
                if 'fixed' in line.split()[-1]:
                    return 'fixed'
                return line.split()[-1]
        return ''

    def test_promisc(self):
        '''
        promisc mode testing
        '''
        cmd = "ip link set %s promisc on" % self.iface
        if process.system(cmd, shell=True, ignore_status=True) != 0:
            self.fail("failed to enable promisc mode")
        self.test_ping()
        cmd = "ip link set %s promisc off" % self.iface
        if process.system(cmd, shell=True, ignore_status=True) != 0:
            self.fail("failed to disable promisc mode")
        self.test_ping()

    def tearDown(self):
        '''
        Remove the files created
        '''
<<<<<<< HEAD
        process.run("rm -rf /tmp/tempfile")
        cmd = "timeout 600 ssh %s \" rm -rf /tmp/tempfile\"" % self.peer
        ret = process.system(cmd, shell=True, verbose=True, ignore_status=True)
        configure_network.unset_ip(self.iface)
=======
        if 'scp' in str(self.name.name):
            process.run("rm -rf /tmp/tempfile")
            cmd = "timeout 600 ssh %s \" rm -rf /tmp/tempfile\"" % self.peer
            process.system(cmd, shell=True, verbose=True, ignore_status=True)
>>>>>>> 82153b04


if __name__ == "__main__":
    main()<|MERGE_RESOLUTION|>--- conflicted
+++ resolved
@@ -353,17 +353,11 @@
         '''
         Remove the files created
         '''
-<<<<<<< HEAD
-        process.run("rm -rf /tmp/tempfile")
-        cmd = "timeout 600 ssh %s \" rm -rf /tmp/tempfile\"" % self.peer
-        ret = process.system(cmd, shell=True, verbose=True, ignore_status=True)
         configure_network.unset_ip(self.iface)
-=======
         if 'scp' in str(self.name.name):
             process.run("rm -rf /tmp/tempfile")
             cmd = "timeout 600 ssh %s \" rm -rf /tmp/tempfile\"" % self.peer
             process.system(cmd, shell=True, verbose=True, ignore_status=True)
->>>>>>> 82153b04
 
 
 if __name__ == "__main__":
