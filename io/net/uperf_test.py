#!/usr/bin/env python

# This program is free software; you can redistribute it and/or modify
# it under the terms of the GNU General Public License as published by
# the Free Software Foundation; either version 2 of the License, or
# (at your option) any later version.
#
# This program is distributed in the hope that it will be useful,
# but WITHOUT ANY WARRANTY; without even the implied warranty of
# MERCHANTABILITY or FITNESS FOR A PARTICULAR PURPOSE.
#
# See LICENSE for more details.
#
# Copyright: 2017 IBM
# Author: Harsha Thygaraaja <harshkid@linux.vnet.ibm.com>

"""
Unified Performance Tool or uperf for short, is a network
performance measurement tool that supports execution of
workload profiles
"""

import os
import netifaces
from avocado import main
from avocado import Test
from avocado.utils.software_manager import SoftwareManager
from avocado.utils import distro
from avocado.utils import build
from avocado.utils import archive
from avocado.utils import process
from avocado.utils.ssh import Session
from avocado.utils.genio import read_file
from avocado.utils import configure_network


class Uperf(Test):
    """
    Uperf Test
    """

    def setUp(self):
        """
        To check and install dependencies for the test
        """
        self.peer_ip = self.params.get("peer_ip", default="")
        self.peer_user = self.params.get("peer_user_name", default="root")
        self.peer_password = self.params.get("peer_password", '*',
                                             default="passw0rd")
<<<<<<< HEAD
        interfaces = netifaces.interfaces()
        self.iface = self.params.get("interface", default="")
        if self.iface not in interfaces:
            self.cancel("%s interface is not available" % self.iface)
        self.ipaddr = self.params.get("host_ip", default="")
        self.netmask = self.params.get("netmask", default="")
        configure_network.set_ip(self.ipaddr, self.netmask, self.iface)
        self.peer_login(self.peer_ip, self.peer_user, self.peer_password)
=======
        self.session = Session(self.peer_ip, user=self.peer_user,
                               password=self.peer_password)
>>>>>>> 82153b04
        smm = SoftwareManager()
        detected_distro = distro.detect()
        pkgs = ["gcc", "autoconf", "perl", "m4", "git-core", "automake"]
        if detected_distro.name == "Ubuntu":
            pkgs.extend(["libsctp1", "libsctp-dev", "lksctp-tools"])
        else:
            pkgs.extend(["lksctp-tools", "lksctp-tools-devel"])
        for pkg in pkgs:
            if not smm.check_installed(pkg) and not smm.install(pkg):
                self.cancel("%s package is need to test" % pkg)
            cmd = "%s install %s" % (smm.backend.base_command, pkg)
            output = self.session.cmd(cmd)
            if not output.exit_status == 0:
                self.cancel("unable to install the package %s on peer machine "
                            % pkg)
        if self.peer_ip == "":
            self.cancel("%s peer machine is not available" % self.peer_ip)
        uperf_download = self.params.get("uperf_download", default="https:"
                                         "//github.com/uperf/uperf/"
                                         "archive/master.zip")
        tarball = self.fetch_asset("uperf.zip", locations=[uperf_download],
                                   expire='7d')
        archive.extract(tarball, self.teststmpdir)
        self.uperf_dir = os.path.join(self.teststmpdir, "uperf-master")
        cmd = "scp -r %s %s@%s:/tmp" % (self.uperf_dir, self.peer_user,
                                        self.peer_ip)
        if process.system(cmd, shell=True, ignore_status=True) != 0:
            self.cancel("unable to copy the uperf into peer machine")
        cmd = "cd /tmp/uperf-master;autoreconf -fi;./configure ppc64le;make"
        output = self.session.cmd(cmd)
        if not output.exit_status == 0:
            self.cancel("Unable to compile Uperf into peer machine")
        self.uperf_run = str(self.params.get("UPERF_SERVER_RUN", default=0))
        if self.uperf_run == '1':
            cmd = "/tmp/uperf-master/src/uperf -s &"
            output = self.session.cmd(cmd)
            if not output.exit_status == 0:
                self.log.debug("Command %s failed %s", cmd, output)
        os.chdir(self.uperf_dir)
        process.system('autoreconf -fi', shell=True)
        process.system('./configure ppc64le', shell=True)
        build.make(self.uperf_dir)
        self.expected_tp = self.params.get("EXPECTED_THROUGHPUT", default="85")

    def test(self):
        """
        Test run is a One way throughput test. In this test, we have one host
        transmitting (or receiving) data from a client. This transmit large
        messages using multiple threads or processes.
        """
        speed = int(read_file("/sys/class/net/%s/speed" % self.iface))
        cmd = "h=%s proto=tcp ./src/uperf -m manual/throughput.xml -a" \
            % self.peer_ip
        result = process.run(cmd, shell=True, ignore_status=True)
        if result.exit_status:
            self.fail("FAIL: Uperf Run failed")
        for line in result.stdout.decode("utf-8").splitlines():
            if self.peer_ip in line:
                if 'Mb/s' in line:
                    tput = int(line.split()[3].split('.')[0])
                else:
                    # Converting the throughput calculated in Gb to Mb
                    tput = int(line.split()[3].split('.')[0]) * 1000
                if tput < (int(self.expected_tp) * speed) / 100:
                    self.fail("FAIL: Throughput Actual - %s%%, Expected - %s%%"
                              ", Throughput Actual value - %s "
                              % ((tput*100)/speed, self.expected_tp,
                                 str(tput)+'Mb/sec'))
        if 'WARNING' in result.stdout.decode("utf-8"):
            self.log.warn('Test completed with warning')

    def tearDown(self):
        """
        Killing Uperf process in peer machine
        """
        cmd = "pkill uperf; rm -rf /tmp/uperf-master"
        output = self.session.cmd(cmd)
        if not output.exit_status == 0:
            self.fail("Either the ssh to peer machine machine\
                       failed or uperf process was not killed")
        configure_network.unset_ip(self.iface)


if __name__ == "__main__":
    main()<|MERGE_RESOLUTION|>--- conflicted
+++ resolved
@@ -47,7 +47,6 @@
         self.peer_user = self.params.get("peer_user_name", default="root")
         self.peer_password = self.params.get("peer_password", '*',
                                              default="passw0rd")
-<<<<<<< HEAD
         interfaces = netifaces.interfaces()
         self.iface = self.params.get("interface", default="")
         if self.iface not in interfaces:
@@ -55,11 +54,8 @@
         self.ipaddr = self.params.get("host_ip", default="")
         self.netmask = self.params.get("netmask", default="")
         configure_network.set_ip(self.ipaddr, self.netmask, self.iface)
-        self.peer_login(self.peer_ip, self.peer_user, self.peer_password)
-=======
         self.session = Session(self.peer_ip, user=self.peer_user,
                                password=self.peer_password)
->>>>>>> 82153b04
         smm = SoftwareManager()
         detected_distro = distro.detect()
         pkgs = ["gcc", "autoconf", "perl", "m4", "git-core", "automake"]
